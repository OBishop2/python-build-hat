/* i2c.c
 *
 * SPDX-License-Identifier: MIT
 *
 * Copyright (c) 2020 Raspberry Pi (Trading) Limited
 *
 * This file incorporates work covered by the following copyright and
 * permission notice:
 *
 *     Copyright (c) 2020 Kynesim Ltd
 *     Copyright (c) 2017-2020 LEGO System A/S
 *
 * I2C communications handling
 *
 * This takes place in separate OS threads (not Python threads!) so
 * error reporting is not as easy as you might hope.
 */

#define PY_SSIZE_T_CLEAN
#include <Python.h>

#include <stdint.h>
#include <stddef.h>
#include <unistd.h>
#include <errno.h>
#include <sys/types.h>
#include <sys/stat.h>
#include <sys/ioctl.h>
#include <fcntl.h>
#include <pthread.h>
#include <poll.h>
#include <sys/eventfd.h>
#include <time.h>

#include <linux/i2c-dev.h>
#include <i2c/smbus.h>

#include "i2c.h"
#include "queue.h"
#include "port.h"
#include "pair.h"
#include "firmware.h"
#include "callback.h"
#include "protocol.h"
#include "debug-i2c.h"


#define I2C_DEVICE_NAME "/dev/i2c-1"
#define HAT_ADDRESS 0x12

#define I2C_GPIO_NUMBER "5"
#define BASE_DIRECTORY "/sys/class/gpio"
#define EXPORT_PSEUDOFILE BASE_DIRECTORY "/export"
#define UNEXPORT_PSEUDOFILE BASE_DIRECTORY "/unexport"
#define GPIO_DIRECTORY BASE_DIRECTORY "/gpio" I2C_GPIO_NUMBER
#define DIRECTION_PSEUDOFILE GPIO_DIRECTORY "/direction"
#define INTERRUPT_PSEUDOFILE GPIO_DIRECTORY "/edge"
#define VALUE_PSEUDOFILE GPIO_DIRECTORY "/value"

#define RESET_GPIO_NUMBER "4"
#define BOOT0_GPIO_NUMBER "22"

#define INTERVAL 50000000

static int gpio_fd = -1;
static int gpio_state = 0;

static int i2c_fd = -1;
static int rx_event_fd = -1;
static pthread_t comms_rx_thread;
static pthread_t comms_tx_thread;
static int shutdown = 0;
static int heard_from_hat = 0;

static PyObject *firmware_object = NULL;


/* Bit manipulation macros for multi-word bitmaps */
#define BITS_PER_WORD 32
#define BITMAP_INDEX(b) ((b) / BITS_PER_WORD)
#define BITMAP_SHIFT(b) ((b) % BITS_PER_WORD)
#define DEFINE_BITMAP(name, len) \
    uint32_t name[BITMAP_INDEX(len-1) + 1]
#define BITMAP_SET(name, bit) do { \
        name[BITMAP_INDEX(bit)] |= 1 << BITMAP_SHIFT(bit);      \
    } while (0)
#define BITMAP_CLEAR(name, bit) do { \
        name[BITMAP_INDEX(bit)] &= ~(1 << BITMAP_SHIFT(bit));   \
    } while (0)
#define BITMAP_IS_SET(name, bit) \
    (name[BITMAP_INDEX(bit)] & (1 << BITMAP_SHIFT(bit)))

/* Bitmap indicating that the given port is expecting a value response */
DEFINE_BITMAP(expecting_value_on_port, 256);
/* Bitmap indicating that the given alert is expected */
DEFINE_BITMAP(expecting_alert, 5);


static inline uint16_t extract_uint16(uint8_t *buffer)
{
    return buffer[0] | (buffer[1] << 8);
}

static inline uint32_t extract_uint32(uint8_t *buffer)
{
    return buffer[0] |
        (buffer[1] << 8) |
        (buffer[2] << 16) |
        (buffer[3] << 24);
}


static int read_wake_gpio(void)
{
    char buffer;

    if (lseek(gpio_fd, 0, SEEK_SET) == (off_t)-1 ||
        read(gpio_fd, &buffer, 1) < 0)
    {
        return -1;
    }
    gpio_state =  (buffer == '1') ? 1 : 0;
    return 0;
}


static int export_gpio(const char *gpio)
{
    int fd;
    int rv = 0;

    if ((fd = open(EXPORT_PSEUDOFILE, O_WRONLY)) < 0)
    {
        PyErr_SetFromErrno(PyExc_IOError);
        return -1;
    }
    if (write(fd, gpio, strlen(gpio)) < 0)
    {
        /* EBUSY implies the GPIO is already exported.  That's OK */
        if (errno != EBUSY)
        {
            PyErr_SetFromErrno(PyExc_IOError);
            rv = -1;
        }
    }
    close(fd);

    return rv;
}


static void unexport_gpio(const char *gpio)
{
    int fd;

    if ((fd = open(UNEXPORT_PSEUDOFILE, O_WRONLY)) < 0)
        return;
    if (write(fd, gpio, strlen(gpio)) < 0)
        fprintf(stderr, "Error unexporting wake GPIO");
    close(fd);
}


static int set_gpio_direction(const char *direction_pseudofile,
                              const char *direction)
{
    int fd;

    if ((fd = open(direction_pseudofile, O_WRONLY)) < 0)
    {
        PyErr_SetFromErrno(PyExc_IOError);
        return -1;
    }
    if (write(fd, direction, strlen(direction)) < 0)
    {
        PyErr_SetFromErrno(PyExc_IOError);
        close(fd);
        return -1;
    }
    close(fd);

    return 0;
}


static int open_writeable_gpio(const char *gpio)
{
    int fd;
    struct timespec timeout = { 0, INTERVAL }; /* 50ms */
    struct timespec remaining;
    char filename[64];

    if (export_gpio(gpio) < 0)
        return -1;

    /* Give Linux a moment to get its act together */
    while (nanosleep(&timeout, &remaining) < 0 && errno == EINTR)
    {
        timeout = remaining;
    }

    /* Now set the direction */
    sprintf(filename, "/sys/class/gpio/gpio%s/direction", gpio);
    if (set_gpio_direction(filename, "out") < 0)
    {
        unexport_gpio(gpio);
        return -1;
    }

    /* And open for writing */
    sprintf(filename, "/sys/class/gpio/gpio%s/value", gpio);
    if ((fd = open(filename, O_WRONLY)) < 0)
    {
        PyErr_SetFromErrno(PyExc_IOError);
        unexport_gpio(gpio);
        return -1;
    }

    return fd;
}


static void close_gpio(int fd, const char *gpio)
{
    close(fd);
    unexport_gpio(gpio);
}


static int write_gpio(int fd, int value)
{
    char buffer = value ? '1' : '0';
    ssize_t rv = write(fd, &buffer, 1);

    if (rv < 0)
    {
        PyErr_SetFromErrno(PyExc_IOError);
        return -1;
    }
    else if (rv != 1)
    {
        PyErr_SetString(PyExc_IOError, "Unable to write to GPIO");
        return -1;
    }
    return 0;
}


int i2c_reset_hat(void)
{
    int boot0_fd, reset_fd;
    struct timespec timeout = { 0, 10000000 }; /* 10ms */
    struct timespec remaining;

    /* First acquire the boot0 pin and set it low */
    /* Otherwise we could reset the hat into its embedded bootloader */
    if ((boot0_fd = open_writeable_gpio(BOOT0_GPIO_NUMBER)) < 0)
        return -1;
    if (write_gpio(boot0_fd, 0) < 0)
    {
        close_gpio(boot0_fd, BOOT0_GPIO_NUMBER);
        return -1;
    }

    /* Now acquire the reset pin and set it low,
     * putting the chip in reset.
     */
    if ((reset_fd = open_writeable_gpio(RESET_GPIO_NUMBER)) < 0)
    {
        close_gpio(boot0_fd, BOOT0_GPIO_NUMBER);
        return -1;
    }
    if (write_gpio(reset_fd, 0) < 0)
    {
        close_gpio(boot0_fd, BOOT0_GPIO_NUMBER);
        close_gpio(reset_fd, RESET_GPIO_NUMBER);
        return -1;
    }

    /* Give ourselves a good 10ms for the reset to take */
    while (nanosleep(&timeout, &remaining) < 0 && errno == EINTR)
    {
        timeout = remaining;
    }

    /* Now set the reset pin back high (out of reset) */
    if (write_gpio(reset_fd, 1) < 0)
    {
        close_gpio(boot0_fd, BOOT0_GPIO_NUMBER);
        close_gpio(reset_fd, RESET_GPIO_NUMBER);
        return -1;
    }

    /* And rest awhile again */
    timeout.tv_sec = 0;
    timeout.tv_nsec = INTERVAL;
    while (nanosleep(&timeout, &remaining) < 0 && errno == EINTR)
    {
        timeout = remaining;
    }

    /* Release our hold on the pins */
    close_gpio(boot0_fd, BOOT0_GPIO_NUMBER);
    close_gpio(reset_fd, RESET_GPIO_NUMBER);

    return 0;
}


static int open_wake_gpio(void)
{
    int fd;
    const char *edge = "both";
    struct timespec timeout = { 0, INTERVAL }; /* 50ms */
    struct timespec remaining;

    /* First export the GPIO */
    if (export_gpio(I2C_GPIO_NUMBER) < 0)
        return -1;

    /* Give Linux a moment to get its act together */
    while (nanosleep(&timeout, &remaining) < 0 && errno == EINTR)
    {
        timeout = remaining;
    }

    /* Now set the direction */
    if (set_gpio_direction(DIRECTION_PSEUDOFILE, "in") < 0)
    {
        unexport_gpio(I2C_GPIO_NUMBER);
        return -1;
    }

    /* ...and the interrupt generation */
    if ((fd = open(INTERRUPT_PSEUDOFILE, O_WRONLY)) < 0)
    {
        PyErr_SetFromErrno(PyExc_IOError);
        unexport_gpio(I2C_GPIO_NUMBER);
        return -1;
    }
    if (write(fd, edge, 4) < 0)
    {
        PyErr_SetFromErrno(PyExc_IOError);
        close(fd);
        unexport_gpio(I2C_GPIO_NUMBER);
        return -1;
    }

    /* Finally open the GPIO for reading */
    if ((gpio_fd = open(VALUE_PSEUDOFILE, O_RDWR)) < 0)
    {
        PyErr_SetFromErrno(PyExc_IOError);
        unexport_gpio(I2C_GPIO_NUMBER);
        return -1;
    }
    /* ...and read it */
    if (read_wake_gpio() < 0)
    {
        PyErr_SetFromErrno(PyExc_IOError);
        close(gpio_fd);
        gpio_fd = -1;
        unexport_gpio(I2C_GPIO_NUMBER);
        return -1;
    }

    return 0;
}


static void close_wake_gpio(void)
{
    if (gpio_fd == -1)
        return;

    close(gpio_fd);
    gpio_fd = -1;
    unexport_gpio(I2C_GPIO_NUMBER);
}


static void report_comms_error(void)
{
    /* XXX: Figure out something to do here */
}


/* Called from foreground */
int i2c_check_comms_error(void)
{
    if (!heard_from_hat)
    {
        PyErr_SetString(cmd_get_exception(), "HAT not responding");
        return -1;
    }
    /* XXX: else return error code somehow */

    /* Otherwise all is well */
    return 0;
}


static int signal_rx_shutdown(void)
{
    uint64_t value = 1;
    if (write(rx_event_fd, (uint8_t *)&value, 8) < 0)
        return -1;
    return 0;
}


static int read_rx_event(void)
{
    uint64_t value;

    /* We only care about reading to kill the poll flag */
    if (read(rx_event_fd, (uint8_t *)&value, 8) < 0)
        return -1;
    return 0;
}


static int poll_for_rx(void)
{
    struct pollfd pfds[2];
    int rv;

    /* First check if the gpio has changed */
    DEBUG0(I2C, CHECK_GPIO);
    pfds[0].fd = gpio_fd;
    pfds[0].events = POLLPRI;
    pfds[0].revents = 0;
    if ((rv = poll(pfds, 1, 0)) < 0)
    {
        report_comms_error();
        return 0;
    }
    else if (rv != 0)
    {
        /* Yes it has.  Read the new value */
        if (read_wake_gpio() < 0)
            report_comms_error();
        /* Always return, in case there is more */
        return 0;
    }

    /* If the GPIO is raised, keep reading */
    if (gpio_state)
        return 1;

    /* Otherwise wait for a GPIO state change or an event */
    DEBUG0(I2C, WAIT_FOR_RX);
    pfds[0].fd = gpio_fd;
    pfds[0].events = POLLPRI;
    pfds[0].revents = 0;
    pfds[1].fd = rx_event_fd;
    pfds[1].events = POLLIN;
    pfds[1].revents = 0;

    if ((rv = poll(pfds, 2, -1)) < 0)
    {
        report_comms_error();
        return 0;
    }
    DEBUG1(I2C, WAIT_DONE, rv);
    if ((pfds[1].revents & POLLIN) != 0)
        read_rx_event();
    if ((pfds[0].revents & POLLPRI) != 0)
        if (read_wake_gpio() < 0)
            report_comms_error();
    /* Loop for another check just in case */
    return 0;
}


static int read_message(uint8_t **pbuffer)
{
    size_t nbytes;
    uint8_t byte;
    uint8_t *buffer;
    int offset = 1;

    *pbuffer = NULL;

    DEBUG0(I2C, START_IOCTL);
    if (ioctl(i2c_fd, I2C_SLAVE, HAT_ADDRESS) < 0)
        return -1;

    /* Read in the length */
    DEBUG0(I2C, READ_LEN);
    if (read(i2c_fd, &byte, 1) < 0)
        return -1;
    if (byte == 0)
        return 0; /* Use a completely empty message as a NOP */
    if ((nbytes = byte) >= 0x80)
    {
        DEBUG0(I2C, READ_LEN_2);
        if (read(i2c_fd, &byte, 1) < 0)
            return -1;
        nbytes = (nbytes & 0x7f) | (byte << 7);
    }

    if ((buffer = malloc(nbytes)) == NULL)
    {
        errno = ENOMEM;
        return -1;
    }
    buffer[0] = nbytes & 0x7f;
    if (nbytes >= 0x80)
    {
        buffer[0] |= 0x80;
        buffer[1] = (nbytes >> 7) & 0xff;
        offset = 2;
    }

    DEBUG0(I2C, READ_BODY);
    if (read(i2c_fd, buffer+offset, nbytes-offset) < 0)
    {
        free(buffer);
        return -1;
    }
    DEBUG0(I2C, READ_DONE);

    *pbuffer = buffer;
    return 0;
}


/* The handle_ functions return -1 on error (with errno set), 1 if the
 * message has been handled, and 0 if another handler should look at
 * it.
 */

static int handle_attached_io_message(uint8_t *buffer, uint16_t nbytes)
{
    /* Hub Attacked I/O messages are at least 5 bytes long */
    if (nbytes < 5 || buffer[2] != TYPE_HUB_ATTACHED_IO)
        return 0; /* Not for us */
    if (buffer[1] != 0)
    {
        errno = EPROTO; /* Protocol error */
        return -1;
    }
    switch (buffer[4])
    {
        case 0: /* Detached I/O message */
            if (buffer[3] < NUM_HUB_PORTS)
            {
                if (port_detach_port(buffer[3]) < 0)
                {
                    errno = EPROTO;
                    return -1;
                }
            }
            /* Otherwise it must be a virtual port */
            else if (pair_detach_port(buffer[3]) < 0)
            {
                errno = EPROTO;
                return -1;
            }
            break;

        case 1: /* Attached I/O message */
            /* Attachment messages have another 10 bytes of data */
            if (nbytes < 15 || buffer[3] >= NUM_HUB_PORTS)
            {
                errno = EPROTO;
                return -1;
            }
            if (port_attach_port(buffer[3],
                                 extract_uint16(buffer+5), /* ID */
                                 buffer+7, /* hw_revision */
                                 buffer+11 /* fw_revision */) < 0)
            {
                errno = EPROTO;
                return -1;
            }
            break;

        case 2: /* Attached Virtual I/O */
            if (nbytes < 9 ||
                pair_attach_port(buffer[3],
                                 buffer[7],
                                 buffer[8],
                                 extract_uint16(buffer+5)) < 0)
            {
                errno = EPROTO;
                return -1;
            }
            break;

        default:
            errno = EPROTO;
            return -1;
    }

    /* Packet was handled here */
    return 1;
}


static int handle_port_format_single(uint8_t *buffer, uint16_t nbytes)
{
    int rv;

    /* PF(S) messages are 10 bytes long */
    if (nbytes < 10 || buffer[2] != TYPE_PORT_FORMAT_SINGLE)
        return 0; /* Not for us */

    if (buffer[1] != 0)
    {
        errno = EPROTO; /* Protocol error */
        return -1;
    }

    if ((rv = port_new_format(buffer[3])) < 0)
    {
        errno = EPROTO;
        return -1;
    }

    /* We still want to pass this on, but deal with that in the caller */
    return 1;
}


static int handle_port_value_single(uint8_t *buffer,
                                    uint16_t nbytes,
                                    int *ppassback)
{
    /* Assume nothing was waiting for these values */
    *ppassback = 0;

    /* PV(S) messages are at least 5 bytes long */
    if (nbytes < 5 || buffer[2] != TYPE_PORT_VALUE_SINGLE)
        return 0; /* Not for us */
    if (buffer[1] != 0)
    {
        errno = EPROTO; /* Protocol error */
        return -1;
    }

    /* Because life is never easy, the message can contain a sequence
     * of ports and values.  Further, decoding the values out of the
     * buffer requires knowing what the data format is, which is a
     * feature of the device mode.  We have to loop through until we
     * run out of buffer.
     */
    buffer += 3;
    nbytes -= 3;
    while (nbytes > 0)
    {
        int rv;

        if (nbytes < 2)
        {
            /* Less than the minimum possible, bomb out */
            errno = EPROTO;
            return -1;
        }

        /* Check if the foreground will be waiting for this */
        if (BITMAP_IS_SET(expecting_value_on_port, buffer[0]))
        {
            BITMAP_CLEAR(expecting_value_on_port, buffer[0]);
            *ppassback = 1;
        }
        if ((rv = port_new_value(buffer[0], buffer+1, nbytes-1)) < 0)
        {
            errno = EPROTO;
            return -1;
        }
        nbytes -= rv;
        buffer += rv;
    }

    /* Packet has been handled */
    return 1;
}


static int handle_port_value_combi(uint8_t *buffer,
                                   uint16_t nbytes,
                                   int *ppassback)
{
    int i, rv;
    uint8_t port_id;
    uint16_t entry_mask;

    /* Assume nothing was waiting for these values */
    *ppassback = 0;

    /* PV(C) messages are at least 6 bytes long */
    if (nbytes < 6 || buffer[2] != TYPE_PORT_VALUE_COMBINED)
        return 0; /* Not for us */
    if (buffer[1] != 0)
    {
        errno = EPROTO; /* Protocol error */
        return -1;
    }

    port_id = buffer[3];
    if (BITMAP_IS_SET(expecting_value_on_port, port_id))
    {
        BITMAP_CLEAR(expecting_value_on_port, port_id);
        *ppassback = 1;
    }
    entry_mask = buffer[5] | (buffer[4] << 8);
    buffer += 6;
    nbytes -= 6;

    for (i = 0; i < 16; i++)
    {
        if (nbytes == 0)
        {
            /* No more data, should there be? */
            if (entry_mask != 0)
            {
                /* There should have been.  Complain */
                errno = EPROTO;
                return -1;
            }
            return 1; /* Packet has been handled */
        }
        if ((entry_mask & (1 << i)) != 0)
        {
            /* Expecting a value here */
            if ((rv = port_new_combi_value(port_id, i, buffer, nbytes)) < 0)
            {
                errno = EPROTO;
                return -1;
            }
            nbytes -= rv;
            buffer += rv;
            entry_mask &= ~(1 << i);
        }
    }

    if (nbytes != 0)
    {
        errno = EPROTO;
        return -1;
    }

    /* Packet has been handled */
    return 1;
}


static int handle_output_feedback(uint8_t *buffer, uint16_t nbytes)
{
    /* The Port Output Command Feedback message must be at least 5 bytes */
    if (nbytes < 5 || buffer[2] != TYPE_PORT_OUTPUT_FEEDBACK)
        return 0; /* Not for us */
    if (buffer[1] != 0)
    {
        errno = EPROTO; /* Protocol error */
        return -1;
    }

    /* Life still isn't easy: this time the feedback message can be
     * for many ports.  We process the message two bytes at a time
     * (port number and status, in that order), starting at byte 3.
     */
    buffer += 3;
    nbytes -= 3;
    while (nbytes > 0)
    {
        int rv;

        if (nbytes < 2)
        {
            /* Less than the minimum possible, bomb out */
            errno = EPROTO;
            return -1;
        }

        if (buffer[0] < NUM_HUB_PORTS)
            rv = port_feedback_status(buffer[0], buffer[1]);
        else
            rv = pair_feedback_status(buffer[0], buffer[1]);
        if (rv < 0)
        {
            errno = EPROTO;
            return -1;
        }
        nbytes -= 2;
        buffer += 2;
    }

    return 0;
}


static int handle_firmware_response(uint8_t *buffer, uint16_t nbytes)
{
    if (nbytes < 5 || buffer[2] != TYPE_FIRMWARE_RESPONSE)
        return 0;
    if (buffer[1] != 0)
    {
        errno = EPROTO; /* Protocol error */
        return -1;
    }

    if (buffer[3] == FIRMWARE_INITIALIZE)
    {
        /* This is passed on via callback -- erase can take a while */
        if (nbytes != 5)
        {
            errno = EPROTO;
            return -1;
        }
        if (firmware_object != NULL)
        {
            if (firmware_action_done(firmware_object,
                                     FIRMWARE_INITIALIZE,
                                     buffer[4]) < 0)
            {
                errno = EPROTO;
                return -1;
            }
        }
        return 1;
    }

    return 0;
}


static int handle_alert(uint8_t *buffer, uint16_t nbytes, int *ppassback)
{
    /* Assume nothing was waiting for this alert */
    *ppassback = 0;

    if (nbytes < 6 ||
        buffer[2] != TYPE_HUB_ALERT ||
        buffer[4] != ALERT_OP_UPDATE)
        return 0;
    if (buffer[1] != 0 || nbytes != 6)
    {
        errno = EPROTO;
        return -1;
    }

    /* Don't drop this packet if it's expected */
    if (BITMAP_IS_SET(expecting_alert, buffer[3]))
    {
        BITMAP_CLEAR(expecting_alert, buffer[3]);
        *ppassback = 1;
    }

    callback_queue(CALLBACK_ALERT, buffer[3], buffer[5], NULL);
    return 1;
}


static int handle_immediate(uint8_t *buffer, uint16_t nbytes)
{
    int rv;
    int passback = 0;

    /* Is this something to deal with immediately? */
    if ((rv = handle_attached_io_message(buffer, nbytes)) != 0)
        return rv;

    if ((rv = handle_port_format_single(buffer, nbytes)) != 0)
    {
        /* We still want to pass this to the foreground if valid */
        return (rv < 0) ? rv : 0;
    }

    if ((rv = handle_port_value_single(buffer, nbytes, &passback)) < 0 ||
        (rv > 0 && !passback))
    {
        return rv;
    }
    else if (rv > 0)
    {
        /* Handled, but pass to foreground */
        return 0;
    }

    if ((rv = handle_port_value_combi(buffer, nbytes, &passback)) < 0 ||
        (rv > 0 && !passback))
    {
        return rv;
    }
    else if (rv > 0)
    {
        /* Handled, but pass to foreground */
        return 0;
    }

    if ((rv = handle_output_feedback(buffer, nbytes)) != 0)
        return rv;

    if ((rv = handle_firmware_response(buffer, nbytes)) != 0)
        return rv;

    if ((rv = handle_alert(buffer, nbytes, &passback)) < 0 ||
        (rv > 0 && !passback))
    {
        return rv;
    }
    else if (rv > 0)
    {
        /* Handled, but pass to foreground */
        return 0;
    }

    return 0; /* Nothing interesting here, guv */
}


/* Thread function for background I2C reception */
static void *run_comms_rx(void *args __attribute__((unused)))
{
    uint8_t *buffer;
    int rv;
    uint16_t nbytes;

    while (!shutdown)
    {
        if (poll_for_rx() != 0)
        {
            if (read_message(&buffer) < 0)
            {
                report_comms_error();
                continue;
            }
            heard_from_hat = 1;
            if (buffer == NULL)
                continue; /* Nothing to do */

#ifdef DEBUG_I2C
            log_i2c(buffer, 0);
#endif

            nbytes = buffer[0];
            if (nbytes >= 0x80)
            {
                buffer++;
                nbytes = (nbytes & 0x7f) | (buffer[0] << 7);
            }

            if ((rv = handle_immediate(buffer, nbytes)) < 0)
            {
                free(buffer);
                report_comms_error();
            }
            else if (rv > 0)
            {
                /* Buffer should not be passed to foreground */
                free(buffer);
            }
            else if (queue_return_buffer(buffer) < 0)
            {
                free(buffer);
                report_comms_error();
            }
        }
    }

    return NULL;
}


/* Thread function for background I2C reception */
static void *run_comms_tx(void *args __attribute__((unused)))
{
    size_t nbytes;
    uint8_t *buffer;
    int rv;

    while (!shutdown)
    {
        if ((rv = queue_check(&buffer)) < 0)
        {
            report_comms_error();
        }
        else if (buffer != NULL)
        {
#ifdef DEBUG_I2C
            log_i2c(buffer, 1);
#endif

            if (ioctl(i2c_fd, I2C_SLAVE, HAT_ADDRESS) < 0)
            {
                report_comms_error();
                free(buffer);
                continue;
            }
            DEBUG0(I2C, TX_IOCTL_DONE);

            /* This is the Port Info request asking for the value? */
            if (buffer[0] < 0x80)
            {
                if (buffer[2] == TYPE_PORT_INFO_REQ &&
                    buffer[4] == PORT_INFO_VALUE)
                {
                    BITMAP_SET(expecting_value_on_port, buffer[3]);
                }
                else if (buffer[2] == TYPE_HUB_ALERT &&
                         buffer[4] == ALERT_OP_REQUEST)
                {
                    BITMAP_SET(expecting_alert, buffer[3]);
                }
            }

            /* Construct the buffer length */
            nbytes = buffer[0];
            if (nbytes >= 0x80)
                nbytes = (nbytes & 0x7f) | (buffer[1] << 7);
            if (write(i2c_fd, buffer, nbytes) < 0)
                report_comms_error();
            DEBUG0(I2C, TX_DONE);
            free(buffer);
        }
    }

    return NULL;
}



/* Open the I2C bus, select the Hat as the device to communicate with,
 * and return the file descriptor.  You must close the file descriptor
 * when you are done with it.
 */
int i2c_open_hat(void)
{
    int rv;

    if ((i2c_fd = open(I2C_DEVICE_NAME, O_RDWR)) < 0)
    {
        if (errno == ENOENT)
        {
            /* "File not found" probably means I2C is not enabled */
            PyErr_SetString(PyExc_IOError,
                            "Unable to access I2C: has it been enabled?");
        }
        else
        {
            PyErr_SetFromErrno(PyExc_IOError);
        }
        return -1;
    }
    if (open_wake_gpio() < 0)
        return -1; /* Exception already raised */

#ifdef DEBUG_I2C
    if (log_i2c_init() < 0)
    {
        PyErr_SetString(PyExc_IOError, "I2C log init failed");
        return -1;
    }
#endif /* DEBUG_I2C */

    /* Reset the hat */
    if (i2c_reset_hat() < 0)
    {
        /* Exception already raised */
        close_wake_gpio();
        close(i2c_fd);
        return -1;
    }

    /* Initialise thread work queues */
    if ((rv = queue_init()) != 0)
    {
        errno = rv;
        close_wake_gpio();
        PyErr_SetFromErrno(PyExc_IOError);
        close(i2c_fd);
        return -1;
    }

    /* Create the event for signalling to the receiver */
    if ((rx_event_fd = eventfd(0, 0)) == -1)
    {
        errno = rv;
        close_wake_gpio();
        PyErr_SetFromErrno(PyExc_IOError);
        close(i2c_fd);
        return -1;
    }

    /* Start the Rx and Tx threads */
    if (!PyEval_ThreadsInitialized())
        PyEval_InitThreads();
    if ((rv = pthread_create(&comms_rx_thread, NULL, run_comms_rx, NULL)) != 0)
    {
        errno = rv;
        close_wake_gpio();
        close(rx_event_fd);
        PyErr_SetFromErrno(PyExc_IOError);
        close(i2c_fd);
        return -1;
    }
    if ((rv = pthread_create(&comms_tx_thread, NULL, run_comms_tx, NULL)) != 0)
    {
        shutdown = 1;
        signal_rx_shutdown();
        pthread_join(comms_rx_thread, NULL);

        errno = rv;
        PyErr_SetFromErrno(PyExc_IOError);

        close_wake_gpio();
        close(rx_event_fd);
        close(i2c_fd);
        i2c_fd = -1;
        return -1;
    }

    return i2c_fd;
}

/* Close the connection to the Hat (so that others can access the I2C
 * connector)
 */
int i2c_close_hat(void)
{
    PyObject *tmp;

    /* Kill comms thread */
    shutdown = 1;
    signal_rx_shutdown();
    queue_shutdown(); /* Kicks the tx thread */
    Py_BEGIN_ALLOW_THREADS
    pthread_join(comms_rx_thread, NULL);
    pthread_join(comms_tx_thread, NULL);
    Py_END_ALLOW_THREADS
<<<<<<< HEAD
=======

>>>>>>> f747c61f
    if (i2c_fd != -1)
    {
        close(i2c_fd);
        i2c_fd = -1;
    }
    if (rx_event_fd != -1)
    {
        close(rx_event_fd);
        rx_event_fd = -1;
    }

    close_wake_gpio();

    tmp = firmware_object;
    firmware_object = NULL;
    Py_XDECREF(tmp);

    return 0;
}


/* Register the firmware object with the I2C subsystem so it knows
 * where to direct firmware callbacks
 */
void i2c_register_firmware_object(PyObject *firmware)
{
    PyObject *tmp = firmware_object;

    Py_INCREF(firmware);
    firmware_object = firmware;
    Py_XDECREF(tmp);
}<|MERGE_RESOLUTION|>--- conflicted
+++ resolved
@@ -1130,10 +1130,7 @@
     pthread_join(comms_rx_thread, NULL);
     pthread_join(comms_tx_thread, NULL);
     Py_END_ALLOW_THREADS
-<<<<<<< HEAD
-=======
-
->>>>>>> f747c61f
+    
     if (i2c_fd != -1)
     {
         close(i2c_fd);
